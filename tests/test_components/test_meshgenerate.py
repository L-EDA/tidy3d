--- conflicted
+++ resolved
@@ -649,8 +649,6 @@
     _ = sim.grid
 
 
-<<<<<<< HEAD
-=======
 def test_small_structure_size(log_capture):
     """Test that a warning is raised if a structure size is small during the auto meshing"""
     box_size = 0.03
@@ -697,7 +695,6 @@
     assert_log_level(log_capture, "WARNING")
 
 
->>>>>>> 366c6672
 def test_shapely_strtree_warnings():
     with warnings.catch_warnings():
         warnings.simplefilter("error")
