"""Tests adjoint plugin."""

from typing import Tuple, Dict, List
import builtins

import pytest
import pydantic.v1 as pydantic
import jax.numpy as jnp
import numpy as np
from jax import grad
import jax
import time
import matplotlib.pyplot as plt
import h5py
import trimesh

import tidy3d as td

from tidy3d.exceptions import DataError, Tidy3dKeyError, AdjointError
from tidy3d.plugins.adjoint.components.geometry import JaxBox, JaxPolySlab, MAX_NUM_VERTICES
from tidy3d.plugins.adjoint.components.geometry import JaxGeometryGroup
from tidy3d.plugins.adjoint.components.medium import JaxMedium, JaxAnisotropicMedium
from tidy3d.plugins.adjoint.components.medium import JaxCustomMedium, MAX_NUM_CELLS_CUSTOM_MEDIUM
from tidy3d.plugins.adjoint.components.structure import (
    JaxStructure,
    JaxStructureStaticMedium,
    JaxStructureStaticGeometry,
)
from tidy3d.plugins.adjoint.components.simulation import JaxSimulation, JaxInfo, RUN_TIME_FACTOR
from tidy3d.plugins.adjoint.components.simulation import MAX_NUM_INPUT_STRUCTURES
from tidy3d.plugins.adjoint.components.data.sim_data import JaxSimulationData
from tidy3d.plugins.adjoint.components.data.monitor_data import JaxModeData, JaxDiffractionData
from tidy3d.plugins.adjoint.components.data.data_array import JaxDataArray, JAX_DATA_ARRAY_TAG
from tidy3d.plugins.adjoint.components.data.dataset import JaxPermittivityDataset
from tidy3d.plugins.adjoint.web import run, run_async
from tidy3d.plugins.adjoint.web import run_local, run_async_local
from tidy3d.plugins.adjoint.components.data.data_array import VALUE_FILTER_THRESHOLD
from tidy3d.plugins.adjoint.utils.penalty import RadiusPenalty
from tidy3d.plugins.adjoint.utils.filter import ConicFilter, BinaryProjector, CircularFilter
from tidy3d.web.api.container import BatchData
import tidy3d.material_library as material_library
from ..utils import run_emulated, assert_log_level, log_capture, run_async_emulated, AssertLogLevel
from ..test_components.test_custom import CUSTOM_MEDIUM

TMP_PATH = None
FWD_SIM_DATA_FILE = "adjoint_grad_data_fwd.hdf5"
SIM_VJP_FILE = "adjoint_sim_vjp_file.hdf5"
RUN_FILE = "simulation.hdf5"
NUM_PROC_PARALLEL = 2

EPS = 2.0
SIZE = (1.0, 2.0, 3.0)
CENTER = (2.0, -1.0, 1.0)
VERTICES = ((-1.0, -1.0), (0.0, 0.0), (-1.0, 0.0))
POLYSLAB_AXIS = 2
FREQ0 = 2e14
BASE_EPS_VAL = 2.0

# name of the output monitor used in tests
MNT_NAME = "mode"

src = td.PointDipole(
    center=(0, 0, 0),
    source_time=td.GaussianPulse(freq0=FREQ0, fwidth=FREQ0 / 10),
    polarization="Ex",
)


# Emulated forward and backward run functions
def run_emulated_fwd(
    simulation: td.Simulation,
    jax_info: JaxInfo,
    task_name: str,
    folder_name: str,
    path: str,
    callback_url: str,
    verbose: bool,
):
    """Runs the forward simulation on our servers, stores the gradient data for later."""

    # Simulation data with both original and gradient data
    sim_data = run_emulated(
        simulation=simulation,
        task_name=str(task_name),
        path=path,
    )

    # simulation data (without gradient data), written to the path file
    sim_data_orig, sim_data_store = JaxSimulationData.split_fwd_sim_data(
        sim_data=sim_data, jax_info=jax_info
    )

    # Test file IO
    sim_data_orig.to_file(path)
    sim_data_orig = td.SimulationData.from_file(path)

    # gradient data stored for later use
    jax_sim_data_store = JaxSimulationData.from_sim_data(sim_data_store, jax_info)
    jax_sim_data_store.to_file(str(TMP_PATH / FWD_SIM_DATA_FILE))

    task_id = "test"
    return sim_data_orig, task_id


def run_emulated_bwd(
    sim_adj: td.Simulation,
    jax_info_adj: JaxInfo,
    fwd_task_id: str,
    task_name: str,
    folder_name: str,
    callback_url: str,
    verbose: bool,
    num_proc: int = NUM_PROC_PARALLEL,
) -> JaxSimulation:
    """Runs adjoint simulation on our servers, grabs the gradient data from fwd for processing."""

    # Forward data
    sim_data_fwd = JaxSimulationData.from_file(str(TMP_PATH / FWD_SIM_DATA_FILE))
    grad_data_fwd = sim_data_fwd.grad_data_symmetry
    grad_eps_data_fwd = sim_data_fwd.grad_eps_data_symmetry

    # Adjoint data
    sim_data_adj = run_emulated(
        simulation=sim_adj,
        task_name=str(task_name),
        path=str(TMP_PATH / RUN_FILE),
    )

    jax_sim_data_adj = JaxSimulationData.from_sim_data(sim_data_adj, jax_info_adj)
    grad_data_adj = jax_sim_data_adj.grad_data_symmetry

    # get gradient and insert into the resulting simulation structure medium
    sim_vjp = jax_sim_data_adj.simulation.store_vjp(
        grad_data_fwd, grad_data_adj, grad_eps_data_fwd, num_proc=num_proc
    )

    # write VJP sim to and from file to emulate webapi download and loading
    sim_vjp.to_file(str(TMP_PATH / SIM_VJP_FILE))
    sim_vjp = JaxSimulation.from_file(str(TMP_PATH / SIM_VJP_FILE))

    return sim_vjp


# Emulated forward and backward run functions
def run_async_emulated_fwd(
    simulations: Tuple[td.Simulation, ...],
    jax_infos: Tuple[JaxInfo, ...],
    folder_name: str,
    path_dir: str,
    callback_url: str,
    verbose: bool,
) -> Tuple[BatchData, Dict[str, str]]:
    """Runs the forward simulation on our servers, stores the gradient data for later."""

    sim_datas_orig = {}
    task_ids = []

    for i, (sim, jax_info) in enumerate(zip(simulations, jax_infos)):
        sim_data_orig, task_id = run_emulated_fwd(
            simulation=sim,
            jax_info=jax_info,
            task_name=str(i),
            folder_name=folder_name,
            path=path_dir + str(i) + ".hdf5",
            callback_url=callback_url,
            verbose=verbose,
        )
        task_ids.append(task_id)
        sim_datas_orig[str(i)] = sim_data_orig

    return sim_datas_orig, task_ids


def run_async_emulated_bwd(
    simulations: Tuple[td.Simulation, ...],
    jax_infos: Tuple[JaxInfo, ...],
    folder_name: str,
    path_dir: str,
    callback_url: str,
    verbose: bool,
    parent_tasks: List[List[str]],
) -> List[JaxSimulation]:
    """Runs adjoint simulation on our servers, grabs the gradient data from fwd for processing."""

    sim_vjps_orig = []

    for i, (sim, jax_info, parent_tasks_i) in enumerate(zip(simulations, jax_infos, parent_tasks)):
        sim_vjp = run_emulated_bwd(
            sim_adj=sim,
            jax_info_adj=jax_info,
            fwd_task_id="test",
            task_name=str(i),
            folder_name=folder_name,
            callback_url=callback_url,
            verbose=verbose,
            num_proc=NUM_PROC_PARALLEL,
        )
        sim_vjps_orig.append(sim_vjp)

    return sim_vjps_orig


def make_sim(
    permittivity: float, size: Tuple[float, float, float], vertices: tuple, base_eps_val: float
) -> JaxSimulation:
    """Construt a simulation out of some input parameters."""

    box = td.Box(size=(0.2, 0.2, 0.2), center=(5, 0, 2))
    med = td.Medium(permittivity=2.0)
    extraneous_structure = td.Structure(geometry=box, medium=med)

    # NOTE: Any new input structures should be added below as they are made

    # JaxBox
    jax_box1 = JaxBox(size=size, center=(1, 0, 2))
    jax_med1 = JaxMedium(permittivity=permittivity, conductivity=permittivity * 0.1)
    jax_struct1 = JaxStructure(geometry=jax_box1, medium=jax_med1)

    jax_box2 = JaxBox(size=size, center=(-1, 0, -3))
    jax_med2 = JaxAnisotropicMedium(
        xx=JaxMedium(permittivity=permittivity),
        yy=JaxMedium(permittivity=permittivity + 2),
        zz=JaxMedium(permittivity=permittivity * 2),
    )
    jax_struct2 = JaxStructure(geometry=jax_box2, medium=jax_med2)

    jax_polyslab1 = JaxPolySlab(axis=POLYSLAB_AXIS, vertices=vertices, slab_bounds=(-1, 1))
    jax_struct3 = JaxStructure(geometry=jax_polyslab1, medium=jax_med1)

    # custom medium
    Nx, Ny, Nz = 10, 1, 10
    (xmin, ymin, zmin), (xmax, ymax, zmax) = jax_box1.bounds
    coords = dict(
        x=np.linspace(xmin, xmax, Nx).tolist(),
        y=np.linspace(ymin, ymax, Ny).tolist(),
        z=np.linspace(zmin, zmax, Nz).tolist(),
        f=(FREQ0,),
    )

    jax_box_custom = JaxBox(size=size, center=(1, 0, 2))
    values = base_eps_val + np.random.random((Nx, Ny, Nz, 1))

    # adding this line breaks things without enforcing that the vjp for custom medium is complex
    values = (1 + 1j) * values
    values = values + (1 + 1j) * values / 0.5

    eps_ii = JaxDataArray(values=values, coords=coords)
    field_components = {f"eps_{dim}{dim}": eps_ii for dim in "xyz"}
    jax_eps_dataset = JaxPermittivityDataset(**field_components)
    jax_med_custom = JaxCustomMedium(eps_dataset=jax_eps_dataset)
    jax_struct_custom = JaxStructure(geometry=jax_box_custom, medium=jax_med_custom)

    field_components_anis = {
        f"eps_{dim}{dim}": const * eps_ii for const, dim in zip([1.0, 2.0, 3.0], "xyz")
    }
    jax_eps_dataset_anis = JaxPermittivityDataset(**field_components_anis)
    jax_med_custom_anis = JaxCustomMedium(eps_dataset=jax_eps_dataset_anis)
    jax_struct_custom_anis = JaxStructure(geometry=jax_box_custom, medium=jax_med_custom_anis)

    jax_geo_group = JaxGeometryGroup(geometries=[jax_polyslab1, jax_polyslab1])
    jax_struct_group = JaxStructure(geometry=jax_geo_group, medium=jax_med1)

    jax_struct_static_med = JaxStructureStaticMedium(
        geometry=jax_box1, medium=td.Medium()  # material_library["Ag"]["Rakic1998BB"]
    )
    jax_struct_static_geo = JaxStructureStaticGeometry(
        geometry=td.Box(size=(1, 1, 1)), medium=jax_med1
    )

    # TODO: Add new geometries as they are created.

    # NOTE: Any new output monitors should be added below as they are made

    # ModeMonitors
    output_mnt1 = td.ModeMonitor(
        size=(10, 10, 0),
        mode_spec=td.ModeSpec(num_modes=3),
        freqs=[FREQ0, FREQ0 * 1.1],
        name=MNT_NAME + "1",
    )

    # DiffractionMonitor
    output_mnt2 = td.DiffractionMonitor(
        center=(0, 0, 4),
        size=(td.inf, td.inf, 0),
        normal_dir="+",
        freqs=[FREQ0],
        name=MNT_NAME + "2",
    )

    output_mnt3 = td.FieldMonitor(
        size=(2, 0, 2),
        freqs=[FREQ0],
        name=MNT_NAME + "3",
    )

    output_mnt4 = td.FieldMonitor(
        size=(0, 0, 0),
        freqs=np.array([FREQ0, FREQ0 * 1.1]),
        name=MNT_NAME + "4",
    )

    extraneous_field_monitor = td.FieldMonitor(
        size=(10, 10, 0),
        freqs=np.array([1e14, 2e14]),
        name="field",
    )

    sim = JaxSimulation(
        size=(10, 10, 10),
        run_time=1e-12,
        grid_spec=td.GridSpec(wavelength=4.0),
        monitors=(extraneous_field_monitor,),
        structures=(extraneous_structure,),
        input_structures=(
            jax_struct1,
            jax_struct2,
            jax_struct_custom,
            jax_struct3,
            jax_struct_group,
            jax_struct_custom_anis,
            jax_struct_static_med,
            jax_struct_static_geo,
        ),
        output_monitors=(output_mnt1, output_mnt2, output_mnt3, output_mnt4),
        sources=[src],
        boundary_spec=td.BoundarySpec.pml(x=False, y=False, z=False),
        symmetry=(1, 0, -1),
    )

    return sim


def objective(amp: complex) -> float:
    """Objective function as a function of the complex amplitude."""
    return abs(amp) ** 2


def extract_amp(sim_data: td.SimulationData) -> complex:
    """get the amplitude from a simulation data object."""

    ret_value = 0.0

    # ModeData
    mnt_name = MNT_NAME + "1"
    mnt_data = sim_data[mnt_name]
    amps = mnt_data.amps
    ret_value += amps.sel(direction="+", f=2e14, mode_index=0)
    ret_value += amps.isel(direction=0, f=0, mode_index=0)
    ret_value += amps.sel(direction="-", f=2e14, mode_index=1)
    ret_value += amps.sel(mode_index=1, f=2e14, direction="-")
    ret_value += amps.sel(direction="-", f=2e14).isel(mode_index=1)

    # DiffractionData
    mnt_name = MNT_NAME + "2"
    mnt_data = sim_data[mnt_name]
    ret_value += mnt_data.amps.sel(orders_x=0, orders_y=0, f=2e14, polarization="p")
    ret_value += mnt_data.amps.sel(orders_x=-1, orders_y=1, f=2e14, polarization="p")
    ret_value += mnt_data.amps.isel(orders_x=0, orders_y=1, f=0, polarization=0)
    ret_value += mnt_data.Er.isel(orders_x=0, orders_y=1, f=0)
    ret_value += mnt_data.power.sel(orders_x=-1, orders_y=1, f=2e14)

    # FieldData
    mnt_name = MNT_NAME + "3"
    mnt_data = sim_data[mnt_name]
    ret_value += jnp.sum(jnp.array(mnt_data.Ex.values))
    ret_value += jnp.sum(jnp.array(mnt_data.Ex.interp(z=0).values))

    # this should work when we figure out a jax version of xr.DataArray
    sim_data.get_intensity(mnt_name)
    # ret_value += jnp.sum(jnp.array(mnt_data.flux().values))

    # FieldData (dipole)
    mnt_name = MNT_NAME + "4"
    mnt_data = sim_data[mnt_name]
    ret_value += jnp.sum(jnp.array(mnt_data.Ex.values))

    return ret_value


@pytest.fixture
def use_emulated_run(monkeypatch, tmp_path_factory):
    """If this fixture is used, the `tests.utils.run_emulated` function is used for simulation."""
    global TMP_PATH
    import tidy3d.plugins.adjoint.web as adjoint_web

    TMP_PATH = tmp_path_factory.mktemp("adjoint")
    monkeypatch.setattr(adjoint_web, "tidy3d_run_fn", run_emulated)
    monkeypatch.setattr(adjoint_web, "webapi_run_adjoint_fwd", run_emulated_fwd)
    monkeypatch.setattr(adjoint_web, "webapi_run_adjoint_bwd", run_emulated_bwd)


@pytest.fixture
def use_emulated_run_async(monkeypatch, tmp_path_factory):
    """If this fixture is used, the `tests.utils.run_emulated` function is used for simulation."""
    global TMP_PATH
    import tidy3d.plugins.adjoint.web as adjoint_web

    TMP_PATH = tmp_path_factory.mktemp("adjoint")
    monkeypatch.setattr(adjoint_web, "tidy3d_run_async_fn", run_async_emulated)
    monkeypatch.setattr(adjoint_web, "webapi_run_async_adjoint_fwd", run_async_emulated_fwd)
    monkeypatch.setattr(adjoint_web, "webapi_run_async_adjoint_bwd", run_async_emulated_bwd)


def test_run_flux(use_emulated_run):
    td.config.logging_level = "ERROR"

    def make_components(eps, size, vertices, base_eps_val):
        sim = make_sim(permittivity=eps, size=size, vertices=vertices, base_eps_val=base_eps_val)
        # sim = sim.to_simulation()[0]
        td.config.logging_level = "WARNING"
        sim = sim.updated_copy(
            sources=[
                td.PointDipole(
                    center=(0, 0, 0),
                    polarization="Ex",
                    source_time=td.GaussianPulse(freq0=2e14, fwidth=1e15),
                )
            ]
        )
        sim_data = run_local(sim, task_name="test", path=str(TMP_PATH / RUN_FILE))
        mnt_data = sim_data[MNT_NAME + "3"]
        flat_components = {}
        for key, fld in mnt_data.field_components.items():
            values = jnp.array(jax.lax.stop_gradient(fld.values))[:, 1, ...]
            values = values[:, None, ...]
            coords = dict(fld.coords).copy()
            coords["y"] = [0.0]
            if isinstance(fld, td.ScalarFieldDataArray):
                flat_components[key] = td.ScalarFieldDataArray(values, coords=coords)
            else:
                flat_components[key] = fld.updated_copy(values=values, coords=coords)
        return mnt_data.updated_copy(**flat_components)

    mnt_data = make_components(EPS, SIZE, VERTICES, BASE_EPS_VAL)

    # whether to run the flux pipeline through jax (True) or regular tidy3d (False)
    use_jax = True
    if not use_jax:
        td_field_components = {}
        for fld, jax_data_array in mnt_data.field_components.items():
            data_array = td.ScalarFieldDataArray(
                np.array(jax_data_array.values), coords=jax_data_array.coords
            )
            td_field_components[fld] = data_array

        mnt_data = td.FieldData(monitor=mnt_data.monitor, **td_field_components)

    def get_flux(x):
        fld_components = {}
        for fld, fld_component in mnt_data.field_components.items():
            new_values = x * fld_component.values
            if isinstance(fld_component, td.ScalarFieldDataArray):
                fld_data = td.ScalarFieldDataArray(new_values, coords=fld_component.coords)
            else:
                fld_data = fld_component.updated_copy(values=new_values)
            fld_components[fld] = fld_data

        mnt_data2 = mnt_data.updated_copy(**fld_components)

        return jnp.sum(mnt_data2.flux)

    _ = get_flux(1.0)

    if use_jax:
        get_flux_grad = jax.grad(get_flux)
        _ = get_flux_grad(1.0)


@pytest.mark.parametrize("local", (True, False))
def test_adjoint_pipeline(local, use_emulated_run, tmp_path):
    """Test computing gradient using jax."""

    td.config.logging_level = "ERROR"

    run_fn = run_local if local else run

    sim = make_sim(permittivity=EPS, size=SIZE, vertices=VERTICES, base_eps_val=BASE_EPS_VAL)
    _ = run_fn(sim, task_name="test", path=str(tmp_path / RUN_FILE))

    def f(permittivity, size, vertices, base_eps_val):
        sim = make_sim(
            permittivity=permittivity, size=size, vertices=vertices, base_eps_val=base_eps_val
        )
        sim_data = run_fn(sim, task_name="test", path=str(tmp_path / RUN_FILE))
        amp = extract_amp(sim_data)
        return objective(amp)

    grad_f = grad(f, argnums=(0, 1, 2, 3))
    df_deps, df_dsize, df_dvertices, d_eps_base = grad_f(EPS, SIZE, VERTICES, BASE_EPS_VAL)

    # fail if all gradients close to zero
    assert not all(
        np.all(np.isclose(x, 0)) for x in (df_deps, df_dsize, df_dvertices, d_eps_base)
    ), "No gradients registered"

    # fail if any gradients close to zero
    assert not any(
        np.any(np.isclose(x, 0)) for x in (df_deps, df_dsize, df_dvertices, d_eps_base)
    ), "Some of the gradients are zero unexpectedly."

    # fail if some gradients dont match the pre/2.6 grads (before refactor).
    if local:
        assert np.isclose(df_deps, 1278130200000000.0), "local grad doesn't match previous value."
    else:
        assert np.isclose(df_deps, 0.031742122), "non-local grad doesn't match previous value."

    print("gradient: ", df_deps, df_dsize, df_dvertices, d_eps_base)


@pytest.mark.parametrize("local", (True, False))
def test_adjoint_pipeline_2d(local, use_emulated_run):
    run_fn = run_local if local else run

    sim = make_sim(permittivity=EPS, size=SIZE, vertices=VERTICES, base_eps_val=BASE_EPS_VAL)

    sim_size_2d = list(sim.size)
    sim_size_2d[1] = 0
    sim = sim.updated_copy(size=sim_size_2d)

    _ = run_fn(sim, task_name="test", path=str(TMP_PATH / RUN_FILE))

    def f(permittivity, size, vertices, base_eps_val):
        sim = make_sim(
            permittivity=permittivity, size=size, vertices=vertices, base_eps_val=base_eps_val
        )
        sim_size_2d = list(sim.size)
        sim_size_2d[1] = 0

        sim = sim.updated_copy(size=sim_size_2d)

        sim_data = run_fn(sim, task_name="test", path=str(TMP_PATH / RUN_FILE))
        amp = extract_amp(sim_data)
        return objective(amp)

    grad_f = grad(f, argnums=(0, 1, 2, 3))
    df_deps, df_dsize, df_dvertices, d_eps_base = grad_f(EPS, SIZE, VERTICES, BASE_EPS_VAL)


def test_adjoint_setup_fwd(use_emulated_run):
    """Test that the forward pass works as expected."""
    sim = make_sim(permittivity=EPS, size=SIZE, vertices=VERTICES, base_eps_val=BASE_EPS_VAL)
    sim_data_orig, (task_id_fwd) = run.fwd(
        simulation=sim,
        task_name="test",
        folder_name="default",
        path=str(TMP_PATH / RUN_FILE),
        callback_url=None,
        verbose=False,
    )


def _test_adjoint_setup_adj(use_emulated_run):
    """Test that the adjoint pass works as expected."""
    sim_orig = make_sim(permittivity=EPS, size=SIZE, vertices=VERTICES, base_eps_val=BASE_EPS_VAL)

    # call forward pass
    sim_data_fwd, (sim_data_fwd,) = run.fwd(
        simulation=sim_orig,
        task_name="test",
        folder_name="default",
        path=str(TMP_PATH / RUN_FILE),
        callback_url=None,
    )

    # create some contrived vjp sim_data to be able to call backward pass
    sim_data_vjp = sim_data_fwd.copy()
    output_data_vjp = []
    for mode_data in sim_data_vjp.output_data:
        new_values = 0 * np.array(mode_data.amps.values)
        new_values[0, 0, 0] = 1 + 1j
        amps_vjp = mode_data.amps.copy(update=dict(values=new_values.tolist()))
        mode_data_vjp = mode_data.copy(update=dict(amps=amps_vjp))
        output_data_vjp.append(mode_data_vjp)
    sim_data_vjp = sim_data_vjp.copy(update=dict(output_data=output_data_vjp))
    (sim_vjp,) = run.bwd(
        task_name="test",
        folder_name="default",
        path=str(TMP_PATH / RUN_FILE),
        callback_url=None,
        res=(sim_data_fwd,),
        sim_data_vjp=sim_data_vjp,
    )

    # check the lengths of various tuples are correct
    assert len(sim_vjp.monitors) == len(sim_orig.monitors)
    assert len(sim_vjp.structures) == len(sim_orig.structures)
    assert len(sim_vjp.input_structures) == len(sim_orig.input_structures)


def test_multiple_freqs():
    """Test that sim validation doesnt fail when output monitors have multiple frequencies."""

    output_mnt = td.ModeMonitor(
        size=(10, 10, 0),
        mode_spec=td.ModeSpec(num_modes=3),
        freqs=[1e14, 2e14],
        name=MNT_NAME,
    )

    _ = JaxSimulation(
        size=(10, 10, 10),
        run_time=1e-12,
        grid_spec=td.GridSpec(wavelength=1.0),
        monitors=(),
        structures=(),
        output_monitors=(output_mnt,),
        input_structures=(),
    )


def test_different_freqs():
    """Test that sim validation doesnt fail when output monitors have different frequencies."""

    output_mnt1 = td.ModeMonitor(
        size=(10, 10, 0),
        mode_spec=td.ModeSpec(num_modes=3),
        freqs=[1e14],
        name=MNT_NAME + "1",
    )
    output_mnt2 = td.ModeMonitor(
        size=(10, 10, 0),
        mode_spec=td.ModeSpec(num_modes=3),
        freqs=[2e14],
        name=MNT_NAME + "2",
    )
    _ = JaxSimulation(
        size=(10, 10, 10),
        run_time=1e-12,
        grid_spec=td.GridSpec(wavelength=1.0),
        monitors=(),
        structures=(),
        output_monitors=(output_mnt1, output_mnt2),
        input_structures=(),
    )


def test_get_freq_adjoint():
    """Test that the adjoint frequency property works as expected."""

    sim = JaxSimulation(
        size=(10, 10, 10),
        run_time=1e-12,
        grid_spec=td.GridSpec(wavelength=1.0),
        monitors=(),
        structures=(),
        output_monitors=(),
        input_structures=(),
    )

    with pytest.raises(AdjointError):
        _ = sim.freqs_adjoint

    freq0 = 2e14
    freq1 = 3e14
    freq2 = 1e14
    output_mnt1 = td.ModeMonitor(
        size=(10, 10, 0),
        mode_spec=td.ModeSpec(num_modes=3),
        freqs=[freq0],
        name=MNT_NAME + "1",
    )
    output_mnt2 = td.ModeMonitor(
        size=(10, 10, 0),
        mode_spec=td.ModeSpec(num_modes=3),
        freqs=[freq1, freq2, freq0],
        name=MNT_NAME + "2",
    )
    sim = JaxSimulation(
        size=(10, 10, 10),
        run_time=1e-12,
        grid_spec=td.GridSpec(wavelength=1.0),
        monitors=(),
        structures=(),
        output_monitors=(output_mnt1, output_mnt2),
        input_structures=(),
    )

    freqs = [freq0, freq1, freq2]
    freqs.sort()

    assert sim.freqs_adjoint == freqs


def test_get_fwidth_adjoint():
    """Test that the adjoint fwidth property works as expected."""

    from tidy3d.plugins.adjoint.components.simulation import FWIDTH_FACTOR

    freq0 = 2e14
    mnt = td.ModeMonitor(
        size=(10, 10, 0),
        mode_spec=td.ModeSpec(num_modes=3),
        freqs=[freq0],
        name=MNT_NAME + "1",
    )

    def make_sim(sources=(), fwidth_adjoint=None):
        """Make a sim with given sources and fwidth_adjoint specified."""
        return JaxSimulation(
            size=(10, 10, 10),
            run_time=1e-12,
            grid_spec=td.GridSpec(wavelength=1.0),
            monitors=(),
            structures=(),
            output_monitors=(mnt,),
            input_structures=(),
            sources=sources,
            fwidth_adjoint=fwidth_adjoint,
        )

    # no sources, use FWIDTH * freq0
    sim = make_sim(sources=(), fwidth_adjoint=None)
    assert np.isclose(sim._fwidth_adjoint, FWIDTH_FACTOR * freq0)

    # a few sources, use average of fwidths
    fwidths = [1e14, 2e14, 3e14, 4e14]
    src_times = [td.GaussianPulse(freq0=freq0, fwidth=fwidth) for fwidth in fwidths]
    srcs = [td.PointDipole(source_time=src_time, polarization="Ex") for src_time in src_times]
    sim = make_sim(sources=srcs, fwidth_adjoint=None)
    assert np.isclose(sim._fwidth_adjoint, np.max(fwidths))

    # a few sources, with custom fwidth specified
    fwidth_custom = 3e13
    sim = make_sim(sources=srcs, fwidth_adjoint=fwidth_custom)
    assert np.isclose(sim._fwidth_adjoint, fwidth_custom)

    # no sources, custom fwidth specified
    sim = make_sim(sources=(), fwidth_adjoint=fwidth_custom)
    assert np.isclose(sim._fwidth_adjoint, fwidth_custom)


def test_jax_data_array():
    """Test mechanics of the JaxDataArray."""

    a = [1, 2, 3]
    b = [2, 3]
    c = [4]
    values = np.random.random((len(a), len(b), len(c)))
    coords = dict(a=a, b=b, c=c)

    # validate missing coord
    # with pytest.raises(AdjointError):
    # da = JaxDataArray(values=values, coords=dict(a=a, b=b))

    # validate coords in wrong order
    # with pytest.raises(AdjointError):
    # da = JaxDataArray(values=values, coords=dict(c=c, b=b, a=a))

    # creation
    da = JaxDataArray(values=values, coords=coords)
    _ = da.real
    _ = da.imag
    _ = da.as_list

    # isel multi
    z = da.isel(a=1, b=[0, 1], c=0)
    assert z.shape == (2,)

    # isel
    z = da.isel(a=1, b=1, c=0)
    z = da.isel(c=0, b=1, a=1)

    # sel
    z = da.sel(a=1, b=2, c=4)
    z = da.sel(c=4, b=2, a=1)

    # isel and sel
    z = da.sel(c=4, b=2).isel(a=0)
    z = da.isel(c=0, b=1).sel(a=1)

    # errors if coordinate not in data
    with pytest.raises(Tidy3dKeyError):
        da.sel(d=1)

    # errors if index out of range
    with pytest.raises(DataError):
        da.isel(c=1)
    with pytest.raises(DataError):
        da.isel(c=-1)
    with pytest.raises(DataError):
        da.sel(c=5)

    # not implemented
    # with pytest.raises(NotImplementedError):
    da.interp(b=2.5)

    assert np.isclose(da.interp(a=2, b=3, c=4), values[1, 1, 0])
    assert np.isclose(da.interp(a=1, b=2, c=4), values[0, 0, 0])

    with pytest.raises(Tidy3dKeyError):
        da.interp(d=3)

    da1d = JaxDataArray(values=[0.0, 1.0, 2.0, 3.0], coords=dict(x=[0, 1, 2, 3]))
    assert np.isclose(da1d.interp(x=0.5), 0.5)

    # duplicate coordinates
    sel_a_coords = [1, 2, 3, 2, 1]
    res = da.sel(a=sel_a_coords)
    assert res.coords["a"] == sel_a_coords
    assert res.values.shape[0] == len(sel_a_coords)

    a = [1, 2, 3]
    b = [2, 3, 4, 5]
    c = [4, 6]
    shape = (len(a), len(b), len(c))
    values = np.random.random(shape)
    coords = dict(a=a, b=b, c=c)
    da = JaxDataArray(values=values, coords=coords)
    da2 = da.sel(b=[3, 4])
    assert da2.shape == (3, 2, 2)

    da3 = da.interp(b=np.array([3, 4]))
    assert da3.shape == (3, 2, 2)

    assert da2 == da3


def test_jax_sim_data(use_emulated_run):
    """Test mechanics of the JaxSimulationData."""

    sim = make_sim(permittivity=EPS, size=SIZE, vertices=VERTICES, base_eps_val=BASE_EPS_VAL)
    sim_data = run(sim, task_name="test", path=str(TMP_PATH / RUN_FILE))

    for i in range(len(sim.output_monitors)):
        mnt_name = MNT_NAME + str(i + 1)
        _ = sim_data.output_data[i]
        _ = sim_data.output_monitor_data[mnt_name]
        _ = sim_data[mnt_name]


def test_intersect_structures(log_capture):
    """Test validators for structures touching and intersecting."""

    SIZE_X = 1.0
    OVERLAP = 1e-4

    def make_sim_intersect(spacing: float, is_vjp: bool = False) -> JaxSimulation:
        """Make a sim with two boxes spaced by some variable amount."""
        box1 = JaxBox(center=(-SIZE_X / 2 - spacing / 2, 0, 0), size=(SIZE_X, 1, 1))
        box2 = JaxBox(center=(+SIZE_X / 2 + spacing / 2, 0, 0), size=(SIZE_X, 1, 1))
        medium = JaxMedium(permittivity=2.0)
        struct1 = JaxStructure(geometry=box1, medium=medium)
        struct2 = JaxStructure(geometry=box2, medium=medium)
        src = td.PointDipole(
            source_time=td.GaussianPulse(freq0=2e14, fwidth=1e13),
            polarization="Ex",
        )
        return JaxSimulation(
            size=(2, 2, 2),
            input_structures=(struct1, struct2),
            grid_spec=td.GridSpec(wavelength=1.0),
            run_time=1e-12,
            sources=(src,),
            boundary_spec=td.BoundarySpec.pml(x=True, y=True, z=True),
        )

    # shouldnt error, boxes spaced enough
    _ = make_sim_intersect(spacing=+OVERLAP)

    # shouldnt error, just warn because of touching but not intersecting
    _ = make_sim_intersect(spacing=0.0)
    assert_log_level(log_capture, "WARNING")


def test_structure_overlaps():
    """Test weird overlap edge cases, eg with box out of bounds and 2D sim."""

    box = JaxBox(center=(0, 0, 0), size=(td.inf, 2, 1))
    medium = JaxMedium(permittivity=2.0)
    struct = JaxStructure(geometry=box, medium=medium)
    src = td.PointDipole(
        source_time=td.GaussianPulse(freq0=2e14, fwidth=1e13),
        polarization="Ex",
    )

    _ = JaxSimulation(
        size=(2, 0, 2),
        input_structures=(struct,),
        grid_spec=td.GridSpec(wavelength=1.0),
        run_time=1e-12,
        sources=(src,),
        boundary_spec=td.BoundarySpec(
            x=td.Boundary.pml(),
            y=td.Boundary.periodic(),
            z=td.Boundary.pml(),
        ),
    )


def test_validate_subpixel():
    """Make sure errors if subpixel is off."""
    with pytest.raises(pydantic.ValidationError):
        _ = JaxSimulation(
            size=(10, 10, 10),
            run_time=1e-12,
            grid_spec=td.GridSpec(wavelength=1.0),
            subpixel=False,
        )


# def test_validate_3D_geometry():
#     """Make sure it errors if the size of a JaxBox is 1d or 2d."""

#     b = JaxBox(center=(0,0,0), size=(1,1,1))

#     with pytest.raises(AdjointError):
#         b = JaxBox(center=(0,0,0), size=(0,1,1))

#     with pytest.raises(AdjointError):
#         b = JaxBox(center=(0,0,0), size=(0,1,0))

#     p = JaxPolySlab(vertices=VERTICES, axis=2, slab_bounds=(0,1))

#     with pytest.raises(AdjointError):
#         p = JaxPolySlab(vertices=VERTICES, axis=2, slab_bounds=(0,0))


def test_plot_sims():
    """Make sure plotting functions without erroring."""

    sim = JaxSimulation(
        size=(10, 10, 10),
        run_time=1e-12,
        grid_spec=td.GridSpec(wavelength=1.0),
    )
    sim.plot(x=0)
    plt.close()
    sim.plot_eps(x=0)
    plt.close()


def test_flip_direction():
    """Make sure flip direction fails when direction happens to neither be '+' nor '-'"""
    with pytest.raises(AdjointError):
        JaxModeData.flip_direction("NOT+OR-")


def test_strict_types():
    """Test that things fail if you try to use just any object in a Jax component."""
    with pytest.raises(pydantic.ValidationError):
        _ = JaxBox(size=(1, 1, [1, 2]), center=(0, 0, 0))


def _test_polyslab_box(use_emulated_run):
    """Make sure box made with polyslab gives equivalent gradients.
    Note: doesn't pass now since JaxBox samples the permittivity inside and outside the box,
    and a random permittivity data is created by the emulated run function. JaxPolySlab just
    uses the slab permittivity and the background simulation permittivity."""

    np.random.seed(0)

    def f(size, center, is_box=True):
        jax_med = JaxMedium(permittivity=2.0)
        POLYSLAB_AXIS = 2

        if is_box:
            size = list(size)
            size[POLYSLAB_AXIS] = jax.lax.stop_gradient(size[POLYSLAB_AXIS])
            center = list(center)
            center[POLYSLAB_AXIS] = jax.lax.stop_gradient(center[POLYSLAB_AXIS])

            # JaxBox
            jax_box = JaxBox(size=size, center=center)
            jax_struct = JaxStructure(geometry=jax_box, medium=jax_med)

        else:
            size_axis, (size_1, size_2) = JaxPolySlab.pop_axis(size, axis=POLYSLAB_AXIS)
            cent_axis, (cent_1, cent_2) = JaxPolySlab.pop_axis(center, axis=POLYSLAB_AXIS)

            pos_x2 = cent_1 + size_1 / 2.0
            pos_x1 = cent_1 - size_1 / 2.0
            pos_y1 = cent_2 - size_2 / 2.0
            pos_y2 = cent_2 + size_2 / 2.0

            vertices = ((pos_x1, pos_y1), (pos_x2, pos_y1), (pos_x2, pos_y2), (pos_x1, pos_y2))
            slab_bounds = (cent_axis - size_axis / 2, cent_axis + size_axis / 2)
            slab_bounds = tuple(jax.lax.stop_gradient(x) for x in slab_bounds)
            jax_polyslab = JaxPolySlab(
                vertices=vertices, axis=POLYSLAB_AXIS, slab_bounds=slab_bounds
            )
            jax_struct = JaxStructure(geometry=jax_polyslab, medium=jax_med)

        # ModeMonitors
        output_mnt1 = td.ModeMonitor(
            size=(td.inf, td.inf, 0),
            mode_spec=td.ModeSpec(num_modes=3),
            freqs=[2e14],
            name=MNT_NAME + "1",
        )

        # DiffractionMonitor
        output_mnt2 = td.DiffractionMonitor(
            center=(0, 0, 4),
            size=(td.inf, td.inf, 0),
            normal_dir="+",
            freqs=[2e14],
            name=MNT_NAME + "2",
        )

        sim = JaxSimulation(
            size=(10, 10, 10),
            run_time=1e-12,
            grid_spec=td.GridSpec(wavelength=1.0),
            boundary_spec=td.BoundarySpec.all_sides(boundary=td.Periodic()),
            output_monitors=(output_mnt1, output_mnt2),
            input_structures=(jax_struct,),
            sources=[
                td.PointDipole(
                    source_time=td.GaussianPulse(freq0=1e14, fwidth=1e14),
                    center=(0, 0, 0),
                    polarization="Ex",
                )
            ],
        )

        sim_data = run(sim, task_name="test")
        amp = extract_amp(sim_data)
        return objective(amp)

    f_b = lambda size, center: f(size, center, is_box=True)
    f_p = lambda size, center: f(size, center, is_box=False)

    g_b = grad(f_b, argnums=(0, 1))
    g_p = grad(f_p, argnums=(0, 1))

    gs_b, gc_b = g_b(SIZE, CENTER)
    gs_p, gc_p = g_p(SIZE, CENTER)

    gs_b, gc_b, gs_p, gc_p = map(np.array, (gs_b, gc_b, gs_p, gc_p))

    print("grad_size_box  = ", gs_b)
    print("grad_size_poly = ", gs_p)
    print("grad_cent_box  = ", gc_b)
    print("grad_cent_poly = ", gc_p)

    print(gs_b / (gs_p + 1e-12))
    print(gc_b / (gc_p + 1e-12))

    assert np.allclose(gs_b, gs_p), f"size gradients dont match, got {gs_b} and {gs_p}"
    assert np.allclose(gc_b, gc_p), f"center gradients dont match, got {gc_b} and {gc_p}"


@pytest.mark.parametrize("sim_size_axis", [0, 10])
def test_polyslab_2d(sim_size_axis, use_emulated_run):
    """Make sure box made with polyslab gives equivalent gradients (note, doesn't pass now)."""

    np.random.seed(0)

    def f(size, center):
        jax_med = JaxMedium(permittivity=2.0)
        POLYSLAB_AXIS = 2

        size_axis, (size_1, size_2) = JaxPolySlab.pop_axis(size, axis=POLYSLAB_AXIS)
        cent_axis, (cent_1, cent_2) = JaxPolySlab.pop_axis(center, axis=POLYSLAB_AXIS)

        pos_x2 = cent_1 + size_1 / 2.0
        pos_x1 = cent_1 - size_1 / 2.0
        pos_y1 = cent_2 - size_2 / 2.0
        pos_y2 = cent_2 + size_2 / 2.0

        vertices = ((pos_x1, pos_y1), (pos_x2, pos_y1), (pos_x2, pos_y2), (pos_x1, pos_y2))
        slab_bounds = (cent_axis - size_axis / 2, cent_axis + size_axis / 2)
        slab_bounds = tuple(jax.lax.stop_gradient(x) for x in slab_bounds)
        jax_polyslab = JaxPolySlab(vertices=vertices, axis=POLYSLAB_AXIS, slab_bounds=slab_bounds)
        jax_struct = JaxStructure(geometry=jax_polyslab, medium=jax_med)

        # ModeMonitors
        output_mnt1 = td.ModeMonitor(
            size=(td.inf, td.inf, 0),
            mode_spec=td.ModeSpec(num_modes=3),
            freqs=[2e14],
            name=MNT_NAME + "1",
        )

        # DiffractionMonitor
        output_mnt2 = td.DiffractionMonitor(
            center=(0, 4, 0),
            size=(td.inf, 0, td.inf),
            normal_dir="+",
            freqs=[2e14],
            name=MNT_NAME + "2",
        )

        output_mnt3 = td.FieldMonitor(
            size=(2, 0, 2),
            freqs=[FREQ0],
            name=MNT_NAME + "3",
        )

        output_mnt4 = td.FieldMonitor(
            size=(0, 0, 0),
            freqs=[FREQ0],
            name=MNT_NAME + "4",
        )

        sim = JaxSimulation(
            size=(10, 10, sim_size_axis),
            run_time=1e-12,
            grid_spec=td.GridSpec(wavelength=1.0),
            boundary_spec=td.BoundarySpec.all_sides(boundary=td.Periodic()),
            output_monitors=(output_mnt1, output_mnt2, output_mnt3, output_mnt4),
            input_structures=(jax_struct,),
            sources=[
                td.PointDipole(
                    source_time=td.GaussianPulse(freq0=1e14, fwidth=1e14),
                    center=(0, 0, 0),
                    polarization="Ex",
                )
            ],
        )

        sim_data = run(sim, task_name="test")
        amp = extract_amp(sim_data)
        return objective(amp)

    f_b = lambda size, center: f(size, center)

    g_b = grad(f_b, argnums=(0, 1))

    gs_b, gc_b = g_b((1.0, 2.0, 100.0), CENTER)


@pytest.mark.parametrize("local", (True, False))
def test_adjoint_run_async(local, use_emulated_run_async):
    """Test differnetiating thorugh async adjoint runs"""

    run_fn = run_async_local if local else run_async

    def make_sim_simple(permittivity: float) -> JaxSimulation:
        """Make a sim as a function of a single parameter."""
        return make_sim(
            permittivity=permittivity, size=SIZE, vertices=VERTICES, base_eps_val=BASE_EPS_VAL
        )

    def f(x):
        """Objective function to differentiate."""

        sims = []
        for i in range(1):
            permittivity = x + 1.0
            sims.append(make_sim_simple(permittivity=permittivity))

        sim_data_list = run_fn(sims, path_dir=str(TMP_PATH))

        result = 0.0
        for sim_data in sim_data_list:
            amp = extract_amp(sim_data)
            result += objective(amp)

        return result

    # test evaluating the function
    x0 = 1.0
    # f0 = await f(x0)

    # and its derivatve
    _ = f(x0)
    g = jax.grad(f)
    _ = g(x0)


@pytest.mark.parametrize("axis", (0, 1, 2))
def test_diff_data_angles(axis):
    center = td.DiffractionMonitor.unpop_axis(2, (0, 0), axis)
    size = td.DiffractionMonitor.unpop_axis(0, (td.inf, td.inf), axis)

    SIZE_2D = 1.0
    ORDERS_X = [-1, 0, 1]
    ORDERS_Y = [-1, 0, 1]
    FS = [2e14]

    DIFFRACTION_MONITOR = td.DiffractionMonitor(
        center=center,
        size=size,
        freqs=FS,
        name="diffraction",
    )

    values = (1 + 1j) * np.random.random((len(ORDERS_X), len(ORDERS_Y), len(FS)))
    sim_size = [SIZE_2D, SIZE_2D]
    bloch_vecs = [0, 0]
    data = JaxDataArray(values=values, coords=dict(orders_x=ORDERS_X, orders_y=ORDERS_Y, f=FS))

    diff_data = JaxDiffractionData(
        monitor=DIFFRACTION_MONITOR,
        Etheta=data,
        Ephi=data,
        Er=data,
        Htheta=data,
        Hphi=data,
        Hr=data,
        sim_size=sim_size,
        bloch_vecs=bloch_vecs,
    )

    thetas, phis = diff_data.angles
    zeroth_order_theta = thetas.sel(orders_x=0, orders_y=0).isel(f=0)

    assert np.isclose(zeroth_order_theta, 0.0)


def _test_error_regular_web():
    """Test that a custom error is raised if running tidy3d through web.run()"""

    sim = make_sim(permittivity=EPS, size=SIZE, vertices=VERTICES, base_eps_val=BASE_EPS_VAL)
    import tidy3d.web as web

    with pytest.raises(ValueError):
        web.run(sim, task_name="test")


def test_value_filter():
    """Ensure value filter works as expected."""

    values = np.array([1, 0.5 * VALUE_FILTER_THRESHOLD, 2 * VALUE_FILTER_THRESHOLD, 0])
    coords = dict(x=list(range(4)))
    data = JaxDataArray(values=values, coords=coords)

    values_after, _ = data.nonzero_val_coords

    # assert that the terms <= VALUE_FILTER_THRESHOLD should be removed
    values_expected = np.array([1, 2 * VALUE_FILTER_THRESHOLD])
    assert np.allclose(np.array(values_after), values_expected)


def test_jax_info_to_file(tmp_path):
    """Test writing jax info to file."""

    sim = make_sim(permittivity=EPS, size=SIZE, vertices=VERTICES, base_eps_val=BASE_EPS_VAL)
    _, jax_info = sim.to_simulation()
    jax_info.to_file(str(tmp_path / "jax_info.json"))


def test_split_fwd_sim_data(tmp_path):
    """Test splitting of regular simulation data into user and server data."""

    jax_sim = make_sim(permittivity=EPS, size=SIZE, vertices=VERTICES, base_eps_val=BASE_EPS_VAL)
    sim, jax_info = jax_sim.to_simulation()
    sim_data = run_emulated(sim, task_name="test", path=str(tmp_path / "simulation_data.hdf5"))
    data_user, data_adj = JaxSimulationData.split_fwd_sim_data(sim_data=sim_data, jax_info=jax_info)


def test_save_load_simdata(use_emulated_run, tmp_path):
    """Make sure a simulation data can be saved and loaded from file and retain info."""

    sim = make_sim(permittivity=EPS, size=SIZE, vertices=VERTICES, base_eps_val=BASE_EPS_VAL)
    sim_data = run(sim, task_name="test", path=str(TMP_PATH / RUN_FILE))
    sim_data.to_file(str(tmp_path / "adjoint_simdata.hdf5"))
    sim_data2 = JaxSimulationData.from_file(str(tmp_path / "adjoint_simdata.hdf5"))
    assert sim_data == sim_data2


def _test_polyslab_scale(use_emulated_run):
    """Make sure box made with polyslab gives equivalent gradients (note, doesn't pass now)."""

    nums = np.logspace(np.log10(3), 3, 13)
    times = []
    for num_vertices in nums:
        num_vertices = int(num_vertices)

        angles = 2 * np.pi * np.arange(num_vertices) / num_vertices
        xs = np.cos(angles)
        ys = np.sin(angles)
        vertices = np.stack((xs, ys), axis=1).tolist()
        np.random.seed(0)
        start_time = time.time()

        def f(scale=1.0):
            jax_med = JaxMedium(permittivity=2.0)
            POLYSLAB_AXIS = 2

            size_axis, (size_1, size_2) = JaxPolySlab.pop_axis(SIZE, axis=POLYSLAB_AXIS)
            cent_axis, (cent_1, cent_2) = JaxPolySlab.pop_axis(CENTER, axis=POLYSLAB_AXIS)

            vertices_jax = [(scale * x, scale * y) for x, y in vertices]
            # vertices_jax = [(x, y) for x, y in vertices]

            slab_bounds = (cent_axis - size_axis / 2, cent_axis + size_axis / 2)
            slab_bounds = tuple(jax.lax.stop_gradient(x) for x in slab_bounds)
            jax_polyslab = JaxPolySlab(
                vertices=vertices_jax, axis=POLYSLAB_AXIS, slab_bounds=slab_bounds
            )
            jax_struct = JaxStructure(geometry=jax_polyslab, medium=jax_med)

            # ModeMonitors
            output_mnt1 = td.ModeMonitor(
                size=(td.inf, td.inf, 0),
                mode_spec=td.ModeSpec(num_modes=3),
                freqs=[2e14],
                name=MNT_NAME + "1",
            )

            # DiffractionMonitor
            output_mnt2 = td.DiffractionMonitor(
                center=(0, 4, 0),
                size=(td.inf, 0, td.inf),
                normal_dir="+",
                freqs=[2e14],
                name=MNT_NAME + "2",
            )

            sim = JaxSimulation(
                size=(10, 10, 10),
                run_time=1e-12,
                grid_spec=td.GridSpec(wavelength=1.0),
                boundary_spec=td.BoundarySpec.all_sides(boundary=td.Periodic()),
                output_monitors=(output_mnt1, output_mnt2),
                input_structures=(jax_struct,),
                sources=[
                    td.PointDipole(
                        source_time=td.GaussianPulse(freq0=1e14, fwidth=1e14),
                        center=(0, 0, 0),
                        polarization="Ex",
                    )
                ],
            )

            sim_data = run(sim, task_name="test")
            amp = extract_amp(sim_data)
            return objective(amp)

        g = grad(f)

        _ = g(1.0)

        total_time = time.time() - start_time
        print(f"{num_vertices} vertices took {total_time:.2e} seconds")
        times.append(total_time)

    plt.plot(nums, times)
    plt.xlabel("number of vertices")
    plt.ylabel("time to compute gradient")
    plt.xscale("log")
    plt.yscale("log")
    plt.show()
    # plt.close()


def test_validate_vertices():
    """Test the maximum number of vertices."""

    def make_vertices(n: int) -> np.ndarray:
        """Make circular polygon vertices of shape (n, 2)."""
        angles = np.linspace(0, 2 * np.pi, n)
        return np.stack((np.cos(angles), np.sin(angles)), axis=-1)

    vertices_pass = make_vertices(MAX_NUM_VERTICES)
    _ = JaxPolySlab(vertices=vertices_pass, slab_bounds=(-1, 1))

    with pytest.raises(pydantic.ValidationError):
        vertices_fail = make_vertices(MAX_NUM_VERTICES + 1)
        _ = JaxPolySlab(vertices=vertices_fail, slab_bounds=(-1, 1))


def _test_custom_medium_3D(use_emulated_run):
    """Ensure custom medium fails if 3D pixelated grid."""
    # NOTE: turned off since we relaxed this restriction

    jax_box = JaxBox(size=(1, 1, 1), center=(0, 0, 0))

    def make_custom_medium(Nx: int, Ny: int, Nz: int) -> JaxCustomMedium:
        # custom medium
        (xmin, ymin, zmin), (xmax, ymax, zmax) = jax_box.bounds
        coords = dict(
            x=np.linspace(xmin, xmax, Nx).tolist(),
            y=np.linspace(ymin, ymax, Ny).tolist(),
            z=np.linspace(zmin, zmax, Nz).tolist(),
            f=[FREQ0],
        )

        values = np.random.random((Nx, Ny, Nz, 1))
        eps_ii = JaxDataArray(values=values, coords=coords)
        field_components = {f"eps_{dim}{dim}": eps_ii for dim in "xyz"}
        jax_eps_dataset = JaxPermittivityDataset(**field_components)
        return JaxCustomMedium(eps_dataset=jax_eps_dataset)

    make_custom_medium(1, 1, 1)
    make_custom_medium(10, 1, 1)
    make_custom_medium(1, 10, 1)
    make_custom_medium(1, 1, 10)
    make_custom_medium(1, 10, 10)
    make_custom_medium(10, 1, 10)
    make_custom_medium(10, 10, 1)
    with pytest.raises(pydantic.ValidationError):
        make_custom_medium(10, 10, 10)


def test_custom_medium_size(use_emulated_run):
    """Ensure custom medium fails if too many cells provided."""

    jax_box = JaxBox(size=(1, 1, 1), center=(0, 0, 0))

    def make_custom_medium(num_cells: int) -> JaxCustomMedium:
        Nx = num_cells
        Ny = Nz = 1

        # custom medium
        (xmin, ymin, zmin), (xmax, ymax, zmax) = jax_box.bounds
        coords = dict(
            x=np.linspace(xmin, xmax, Nx).tolist(),
            y=np.linspace(ymin, ymax, Ny).tolist(),
            z=np.linspace(zmin, zmax, Nz).tolist(),
            f=[FREQ0],
        )

        values = np.random.random((Nx, Ny, Nz, 1))
        eps_ii = JaxDataArray(values=values, coords=coords)
        field_components = {f"eps_{dim}{dim}": eps_ii for dim in "xyz"}
        jax_eps_dataset = JaxPermittivityDataset(**field_components)
        return JaxCustomMedium(eps_dataset=jax_eps_dataset)

    make_custom_medium(num_cells=1)
    make_custom_medium(num_cells=MAX_NUM_CELLS_CUSTOM_MEDIUM)
    with pytest.raises(pydantic.ValidationError):
        make_custom_medium(num_cells=MAX_NUM_CELLS_CUSTOM_MEDIUM + 1)


def test_jax_sim_io(tmp_path):
    jax_box = JaxBox(size=(1, 1, 1), center=(0, 0, 0))

    def make_custom_medium(num_cells: int) -> JaxCustomMedium:
        n = int(np.sqrt(num_cells))
        Nx = n
        Ny = n
        Nz = 1

        # custom medium
        (xmin, ymin, zmin), (xmax, ymax, zmax) = jax_box.bounds
        coords = dict(
            x=np.linspace(xmin, xmax, Nx).tolist(),
            y=np.linspace(ymin, ymax, Ny).tolist(),
            z=np.linspace(zmin, zmax, Nz).tolist(),
            f=[FREQ0],
        )

        values = np.random.random((Nx, Ny, Nz, 1)) + 1.0
        eps_ii = JaxDataArray(values=values, coords=coords)
        field_components = {f"eps_{dim}{dim}": eps_ii for dim in "xyz"}
        jax_eps_dataset = JaxPermittivityDataset(**field_components)
        return JaxCustomMedium(eps_dataset=jax_eps_dataset)

    num_cells = 200 * 200
    struct = JaxStructure(geometry=jax_box, medium=make_custom_medium(num_cells=num_cells))
    sim = JaxSimulation(
        size=(2, 2, 2),
        input_structures=[struct],
        run_time=1e-12,
        grid_spec=td.GridSpec.auto(wavelength=1.0),
    )

    fname = str(tmp_path / "jax_sim_io_tmp.hdf5")
    sim.to_file(fname)

    with h5py.File(fname, "r") as f:
        assert "input_structures" in f.keys()
        json_string = str(f["JSON_STRING"][()])
        assert JAX_DATA_ARRAY_TAG in json_string

    sim2 = JaxSimulation.from_file(fname)

    assert sim == sim2


def test_num_input_structures():
    """Assert proper error is raised if number of input structures is too large."""

    def make_sim_(num_input_structures: int) -> JaxSimulation:
        sim = make_sim(permittivity=EPS, size=SIZE, vertices=VERTICES, base_eps_val=BASE_EPS_VAL)
        struct = sim.input_structures[0]
        return sim.updated_copy(input_structures=num_input_structures * [struct])

    _ = make_sim_(num_input_structures=MAX_NUM_INPUT_STRUCTURES)

    with pytest.raises(pydantic.ValidationError):
        _ = make_sim_(num_input_structures=MAX_NUM_INPUT_STRUCTURES + 1)


@pytest.mark.parametrize("strict_binarize", (True, False))
def test_adjoint_utils(strict_binarize):
    """Test filtering, projection, and optimization routines."""

    sim = make_sim(permittivity=EPS, size=SIZE, vertices=VERTICES, base_eps_val=BASE_EPS_VAL)

    # projection / filtering
    image = sim.input_structures[2].medium.eps_dataset.eps_xx.values

    filter = ConicFilter(radius=1.5, design_region_dl=0.1)
    filter.evaluate(image)
    filter = CircularFilter(radius=1.5, design_region_dl=0.1)
    filter.evaluate(image)
    projector = BinaryProjector(vmin=1.0, vmax=2.0, beta=1.5, strict_binarize=strict_binarize)
    projector.evaluate(image)

    # radius of curvature

    polyslab = sim.input_structures[3].geometry

    radius_penalty = RadiusPenalty(min_radius=0.2, wrap=True)
    _ = radius_penalty.evaluate(polyslab.vertices)


@pytest.mark.parametrize(
    "input_size_y, log_level_expected", [(13, None), (12, "WARNING"), (11, "WARNING"), (14, None)]
)
def test_adjoint_filter_sizes(log_capture, input_size_y, log_level_expected):
    """Warn if filter size along a dim is smaller than radius."""

    signal_in = np.ones((266, input_size_y))

    _filter = ConicFilter(radius=0.08, design_region_dl=0.015)
    _filter.evaluate(signal_in)

    assert_log_level(log_capture, log_level_expected)


def test_sim_data_plot_field(use_emulated_run):
    """Test splitting of regular simulation data into user and server data."""

    jax_sim = make_sim(permittivity=EPS, size=SIZE, vertices=VERTICES, base_eps_val=BASE_EPS_VAL)
    jax_sim_data = run(jax_sim, task_name="test")
    ax = jax_sim_data.plot_field("field", "Ez", "real", f=1e14)
    # plt.show()
    assert len(ax.collections) == 1


def test_pytreedef_errors(use_emulated_run):
    """Fix errors that occur when jax doesnt know how to handle array types in aux_data."""

    vertices = [(0, 0), (1, 0), (1, 1), (0, 1)]
    polyslab = td.PolySlab(vertices=vertices, slab_bounds=(0, 1), axis=2)
    ps = td.Structure(geometry=polyslab, medium=td.Medium())
    gg = td.Structure(
        geometry=td.GeometryGroup(geometries=[polyslab]),
        medium=td.Medium(),
    )
    ggg = td.Structure(
        geometry=td.GeometryGroup(geometries=[polyslab, td.GeometryGroup(geometries=[polyslab])]),
        medium=td.Medium(),
    )

    clip_operation = td.ClipOperation(
        operation="union", geometry_a=gg.geometry, geometry_b=ggg.geometry
    )
    gggg = td.Structure(
        geometry=clip_operation,
        medium=td.Medium(),
    )

    flux_mnt = td.FieldMonitor(
        center=(0, 0, 0),
        size=(1, 1, 0),
        freqs=1e14 * np.array([1, 2, 3]),  # this previously errored
        name="flux",
    )

    VERTICES = np.array(
        [[-1.5, -0.5, -0.5], [-0.5, -0.5, -0.5], [-1.5, 0.5, -0.5], [-1.5, -0.5, 0.5]]
    )
    FACES = np.array([[1, 2, 3], [0, 3, 2], [0, 1, 3], [0, 2, 1]])
    STL_GEO = td.TriangleMesh.from_trimesh(trimesh.Trimesh(VERTICES, FACES))

    custom_medium = td.Structure(
        geometry=td.Box(size=(1, 1, 1)),
        medium=CUSTOM_MEDIUM,
    )

    stl_struct = td.Structure(geometry=STL_GEO, medium=td.Medium())

    mnt = td.ModeMonitor(size=(1, 1, 0), freqs=[1e14], name="test", mode_spec=td.ModeSpec())

    def f(x):
        jb = JaxBox(size=(x, x, x), center=(0, 0, 0))
        js = JaxStructure(geometry=jb, medium=JaxMedium(permittivity=2.0))

        sim = JaxSimulation(
            size=(2.0, 2.0, 2.0),
            structures=[ps, gg, ggg, gggg, stl_struct, custom_medium],
            input_structures=[js],
            run_time=1e-12,
            output_monitors=[mnt],
            monitors=[flux_mnt],
            grid_spec=td.GridSpec.uniform(dl=0.1),
            boundary_spec=td.BoundarySpec.pml(x=False, y=False, z=False),
        )

        sd = run(sim, task_name="test")

        return jnp.sum(jnp.abs(jnp.array(sd["test"].amps.values)))

    jax.grad(f)(0.5)


fwidth_run_time_expected = [
    (FREQ0 / 10, 1e-11, 1e-11),  # run time supplied explicitly, use that
    (FREQ0 / 10, None, RUN_TIME_FACTOR / (FREQ0 / 10)),  # no run_time, use fwidth supplied
    (FREQ0 / 20, None, RUN_TIME_FACTOR / (FREQ0 / 20)),  # no run_time, use fwidth supplied
]


@pytest.mark.parametrize("fwidth, run_time, run_time_expected", fwidth_run_time_expected)
def test_adjoint_run_time(use_emulated_run, tmp_path, fwidth, run_time, run_time_expected):
    sim = make_sim(permittivity=EPS, size=SIZE, vertices=VERTICES, base_eps_val=BASE_EPS_VAL)

    sim = sim.updated_copy(run_time_adjoint=run_time, fwidth_adjoint=fwidth)

    sim_data = run(sim, task_name="test", path=str(tmp_path / RUN_FILE))

    run_time_adj = sim._run_time_adjoint
    fwidth_adj = sim._fwidth_adjoint

    sim_adj = sim_data.make_adjoint_simulation(fwidth=fwidth_adj, run_time=run_time_adj)

    assert sim_adj.run_time == run_time_expected


@pytest.mark.parametrize("has_adj_src, log_level_expected", [(True, None), (False, "WARNING")])
def test_no_adjoint_sources(
    monkeypatch, use_emulated_run, tmp_path, log_capture, has_adj_src, log_level_expected
):
    """Make sure warning (not error) if no adjoint sources."""

    def make_sim(eps):
        """Make a sim with given sources and fwidth_adjoint specified."""
        struct = JaxStructure(
            geometry=JaxBox(center=(0, 0, 0), size=(1, 1, 1)),
            medium=JaxMedium(permittivity=eps),
        )

        freq0 = 2e14
        mnt = td.ModeMonitor(
            size=(10, 10, 0),
            mode_spec=td.ModeSpec(num_modes=3),
            freqs=[freq0],
            name="mnt",
        )

        return JaxSimulation(
            size=(10, 10, 10),
            run_time=1e-12,
            grid_spec=td.GridSpec(wavelength=1.0),
            monitors=(),
            structures=(),
            output_monitors=(mnt,),
            input_structures=(),
            sources=[src],
        )

    if not has_adj_src:
        monkeypatch.setattr(JaxModeData, "to_adjoint_sources", lambda *args, **kwargs: [])

    def J(x):
        sim = make_sim(eps=x)
        data = run(sim, task_name="test", path=str(tmp_path / RUN_FILE))
        data.make_adjoint_simulation(fwidth=src.source_time.fwidth, run_time=sim.run_time)
        power = jnp.sum(jnp.abs(jnp.array(data["mnt"].amps.values)) ** 2)
        return power

    grad_J = grad(J)
    grad_J(2.0)
    assert_log_level(log_capture, log_level_expected)


def test_nonlinear_warn(log_capture):
    """Test that simulations warn if nonlinearity is used."""

    struct = JaxStructure(
        geometry=JaxBox(center=(0, 0, 0), size=(1, 1, 1)),
        medium=JaxMedium(permittivity=2.0),
    )

    struct_static = td.Structure(
        geometry=td.Box(center=(0, 3, 0), size=(1, 1, 1)),
        medium=td.Medium(permittivity=2.0),
    )

    sim_base = JaxSimulation(
        size=(10, 10, 0),
        run_time=1e-12,
        grid_spec=td.GridSpec(wavelength=1.0),
        monitors=(),
        structures=(struct_static,),
        output_monitors=(),
        input_structures=(struct,),
        sources=[src],
        boundary_spec=td.BoundarySpec.pml(x=True, y=True, z=False),
    )

    # make the nonlinear objects to add to the JaxSimulation one by one
    nl_model = td.KerrNonlinearity(n2=1)
    nl_medium = td.Medium(nonlinear_spec=td.NonlinearSpec(models=[nl_model]))
    struct_static_nl = struct_static.updated_copy(medium=nl_medium)
    input_struct_nl = JaxStructureStaticMedium(geometry=struct.geometry, medium=nl_medium)

    # no nonlinearity (no warning)
    assert_log_level(log_capture, None)

    # nonlinear simulation.medium (error)
    with AssertLogLevel(log_capture, "WARNING"):
        sim = sim_base.updated_copy(medium=nl_medium)

    # nonlinear structure (warn)
    with AssertLogLevel(log_capture, "WARNING"):
        sim = sim_base.updated_copy(structures=[struct_static_nl])

    # nonlinear input_structure (warn)
    with AssertLogLevel(log_capture, "WARNING"):
<<<<<<< HEAD
        sim = sim_base.updated_copy(input_structures=[input_struct_nl])


@pytest.fixture
def hide_jax(monkeypatch, request):
    import_orig = builtins.__import__

    def mocked_import(name, *args, **kwargs):
        if name in ["jax", "jax.interpreters.ad", "jax.interpreters.ad.JVPTracer"]:
            raise ImportError()
        return import_orig(name, *args, **kwargs)

    monkeypatch.setattr(builtins, "__import__", mocked_import)


def try_tracer_import() -> None:
    """Try importing `tidy3d.plugins.adjoint.components.types`."""
    from importlib import reload
    import tidy3d

    reload(tidy3d.plugins.adjoint.components.types)


@pytest.mark.usefixtures("hide_jax")
def test_jax_tracer_import_fail(tmp_path, log_capture):
    """Make sure if import error with JVPTracer, a warning is logged and module still imports."""
    try_tracer_import()
    assert_log_level(log_capture, "WARNING")


def test_jax_tracer_import_pass(tmp_path, log_capture):
    """Make sure if no import error with JVPTracer, nothing is logged and module imports."""
    try_tracer_import()
    assert_log_level(log_capture, None)


def test_inf_IO(tmp_path):
    """test that components can save and load "Infinity" properly in jax fields."""
    fname = str(tmp_path / "box.json")

    box = JaxBox(size=(td.inf, td.inf, td.inf), center=(0, 0, 0))
    box.to_file(fname)
    box2 = JaxBox.from_file(fname)
    assert box == box2
=======
        sim = sim_base.updated_copy(input_structures=[input_struct_nl])
>>>>>>> 366c6672
<|MERGE_RESOLUTION|>--- conflicted
+++ resolved
@@ -1705,7 +1705,6 @@
 
     # nonlinear input_structure (warn)
     with AssertLogLevel(log_capture, "WARNING"):
-<<<<<<< HEAD
         sim = sim_base.updated_copy(input_structures=[input_struct_nl])
 
 
@@ -1749,7 +1748,4 @@
     box = JaxBox(size=(td.inf, td.inf, td.inf), center=(0, 0, 0))
     box.to_file(fname)
     box2 = JaxBox.from_file(fname)
-    assert box == box2
-=======
-        sim = sim_base.updated_copy(input_structures=[input_struct_nl])
->>>>>>> 366c6672
+    assert box == box2