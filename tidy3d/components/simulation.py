""" Container holding all information about simulation and its components"""
from typing import Dict, Tuple, List

import pydantic
import numpy as np
import xarray as xr
import matplotlib.pylab as plt
import matplotlib as mpl
from mpl_toolkits.axes_grid1 import make_axes_locatable
from descartes import PolygonPatch

from .types import Symmetry, Ax, Numpy, Shapely, FreqBound
from .geometry import Box
from .grid import Coords1D, Grid, Coords
from .medium import Medium, MediumType, eps_complex_to_nk
from .structure import Structure
from .source import SourceType
from .monitor import MonitorType
from .pml import PMLLayer
from .viz import StructMediumParams, StructEpsParams, PMLParams, SymParams, add_ax_if_none
<<<<<<< HEAD
from ..constants import inf, C_0
from ..log import log
=======
from ..constants import inf
from ..log import SetupError
>>>>>>> de864273

# technically this is creating a circular import issue because it calls tidy3d/__init__.py
# from .. import __version__ as version_number


class Simulation(Box):
    """Contains all information about simulation.

    Parameters
    ----------
    center : Tuple[float, float, float], optional
        Center of simulation domain in x,y,z, defualts to (0.0, 0.0, 0.0)
    size : Tuple[float, float, float]
        Size of simulation domain in x,y,z.
    grid_size : ``float``.
        Grid size along x,y,z.
    run_time: float, optional
        Maximum run time of simulation in seconds, defaults to 0.0.
    medium : ``tidy3d.Medium``, optional
        Background medium of simulation, defaults to air.
    structures : List[``tidy3d.Structure``], optional
        Structures in simulation, in case of overlap, prefernce goes to those later in list.
    sources : Dict[str: ``Source``], optional
        Names and sources in the simulation.
    monitors :
        Names and monitors in the simulation.
    pml_layers: Tuple[``tidy3d.PMLLayer``, ``PMLLayer``, ``PMLLayer``], optional.
        Specifies PML layers (aborbers) in x,y,z location, defaults to no PML
    symmetry : Tuple[int], optional
        Specifies symmetry in x,y,z with values 0, 1, -1 specifying no symmetry, even symmetry, and
        odd symmetry, respectively.
    shutoff : float, optional
        Simulation ends when field intensity gets below this value, defaults to 1e-5
    subpixel : bool, optional
        Uses subpixel averaging of permittivity if True for much higher accuracy, defaults to True.
    courant : float, optional
        Courant stability factor, controls time step to spatial step ratio, defaults to 0.9.
    """

    """TODO: Some parameters (e.g. pml_layers, courant, shutoff) contain more information in the
    current doc version. There should probably be a more extended discussion in the documents
    proper, but we may want to keep the necessary informatino to understand the parameter here as
    well (or a link to the document section where it's discussed in more detail).
    """

    grid_size: Tuple[pydantic.PositiveFloat, pydantic.PositiveFloat, pydantic.PositiveFloat]
    medium: MediumType = Medium()
    run_time: pydantic.NonNegativeFloat = 0.0
    structures: List[Structure] = []
    sources: Dict[str, SourceType] = {}
    monitors: Dict[str, MonitorType] = {}
    pml_layers: Tuple[PMLLayer, PMLLayer, PMLLayer] = (
        PMLLayer(),
        PMLLayer(),
        PMLLayer(),
    )
    symmetry: Tuple[Symmetry, Symmetry, Symmetry] = (0, 0, 0)
    shutoff: pydantic.NonNegativeFloat = 1e-5
    subpixel: bool = True
    courant: pydantic.confloat(gt=0.0, le=1.0) = 0.9
    # version: str = str(version_number)

    def __init__(self, **kwargs):
        """initialize sim and then do validations"""
        super().__init__(**kwargs)
        self._check_objects_in_bounds()
        # to do:
        # - check sources in medium freq range
        # - check PW in homogeneous medium
        # - check nonuniform grid covers the whole simulation domain

    """ Post-Init Validation """

    def _check_objects_in_bounds(self):
        """For each geometry-containing object in simulation, make sure it intersects simulation
        bounding box.
        """

        for position_index, structure in enumerate(self.structures):
            if not self.intersects(structure.geometry):
<<<<<<< HEAD
                log.error(f"Structure #{position_index} '{structure}' is outside simulation.")
                assert False

        for name, source in self.sources.items():
            if not self.intersects(source):
                log.error(f"Source '{name}' is completely outside simulation.")
                assert False

        for name, monitor in self.monitors.items():
            if not self.intersects(monitor):
                log.error(f"Monitor '{name}' is completely outside simulation.")
                assert False
=======
                raise SetupError(
                    f"Structure '{structure}' "
                    f"(at `structures[{position_index}]`) is outside simulation"
                )

        for geo_obj_dict in (self.sources, self.monitors):
            for name, geo_obj in geo_obj_dict.items():
                if not self.intersects(geo_obj):
                    raise SetupError(f"object '{name}' is completely outside simulation")
>>>>>>> de864273

    """ Accounting """

    @property
    def medium_map(self) -> Dict[Medium, pydantic.NonNegativeInt]:
        """medium_map[medium] returns unique global index of medium in siulation."""
        mediums = {structure.medium for structure in self.structures}
        return {medium: index for index, medium in enumerate(mediums)}

    """ Plotting """

    @add_ax_if_none
    def plot(
        self, x: float = None, y: float = None, z: float = None, ax: Ax = None, **kwargs
    ) -> Ax:
        """Plot each of simulation's components on a plan defined by one nonzero x,y,z
        coordinate.
        """

        ax = self.plot_structures(ax=ax, x=x, y=y, z=z, **kwargs)
        ax = self.plot_sources(ax=ax, x=x, y=y, z=z, **kwargs)
        ax = self.plot_monitors(ax=ax, x=x, y=y, z=z, **kwargs)
        ax = self.plot_symmetries(ax=ax, x=x, y=y, z=z, **kwargs)
        ax = self.plot_pml(ax=ax, x=x, y=y, z=z, **kwargs)
        ax = self.set_plot_bounds(ax=ax, x=x, y=y, z=z)
        return ax

    @add_ax_if_none
    def plot_eps(  # pylint: disable=too-many-arguments
        self,
        x: float = None,
        y: float = None,
        z: float = None,
        freq: float = None,
        ax: Ax = None,
        **kwargs,
    ) -> Ax:
        """Plot each of simulation's components on a plane where structures permittivities are
        plotted in grayscale.
        """

        ax = self.plot_structures_eps(freq=freq, cbar=True, ax=ax, x=x, y=y, z=z, **kwargs)
        ax = self.plot_sources(ax=ax, x=x, y=y, z=z, **kwargs)
        ax = self.plot_monitors(ax=ax, x=x, y=y, z=z, **kwargs)
        ax = self.plot_symmetries(ax=ax, x=x, y=y, z=z, **kwargs)
        ax = self.plot_pml(ax=ax, x=x, y=y, z=z, **kwargs)
        ax = self.set_plot_bounds(ax=ax, x=x, y=y, z=z)
        return ax

    @add_ax_if_none
    def plot_structures(
        self, x: float = None, y: float = None, z: float = None, ax: Ax = None, **kwargs
    ) -> Ax:
        """plot all of simulation's structures as distinct materials."""
        medium_map = self.medium_map
        medium_shapes = self._filter_plot_structures(x=x, y=y, z=z)
        for (medium, shape) in medium_shapes:
            params_updater = StructMediumParams(medium=medium, medium_map=medium_map)
            kwargs_struct = params_updater.update_params(**kwargs)
            if medium == self.medium:
                kwargs_struct["edgecolor"] = "white"
                kwargs_struct["facecolor"] = "white"
            patch = PolygonPatch(shape, **kwargs_struct)
            ax.add_artist(patch)
        ax = self.set_plot_bounds(ax=ax, x=x, y=y, z=z)
        return ax

    @staticmethod
    def _add_cbar(eps_min: float, eps_max: float, ax: Ax = None) -> None:
        """add colorbar to eps plot"""
        norm = mpl.colors.Normalize(vmin=eps_min, vmax=eps_max)
        divider = make_axes_locatable(ax)
        cax = divider.append_axes("right", size="5%", pad=0.15)
        mappable = mpl.cm.ScalarMappable(norm=norm, cmap="gist_yarg")
        plt.colorbar(mappable, cax=cax, label=r"$\epsilon_r$")

    @add_ax_if_none
    def plot_structures_eps(  # pylint: disable=too-many-arguments,too-many-locals
        self,
        x: float = None,
        y: float = None,
        z: float = None,
        freq: float = None,
        cbar: bool = True,
        ax: Ax = None,
        **kwargs,
    ) -> Ax:
        """Plots all of simulation's structures as permittivity grayscale."""
        if freq is None:
            freq = inf
        eps_list = [s.medium.eps_model(freq).real for s in self.structures]
        eps_max = max(eps_list)
        eps_min = min(eps_list)
        medium_shapes = self._filter_plot_structures(x=x, y=y, z=z)
        for (medium, shape) in medium_shapes:
            eps = medium.eps_model(freq).real
            params_updater = StructEpsParams(eps=eps, eps_max=eps_max)
            kwargs_struct = params_updater.update_params(**kwargs)
            if medium == self.medium:
                kwargs_struct["edgecolor"] = "white"
            patch = PolygonPatch(shape, **kwargs_struct)
            ax.add_artist(patch)
        if cbar:
            self._add_cbar(eps_min=eps_min, eps_max=eps_max, ax=ax)
        ax = self.set_plot_bounds(ax=ax, x=x, y=y, z=z)
        return ax

    @add_ax_if_none
    def plot_sources(
        self, x: float = None, y: float = None, z: float = None, ax: Ax = None, **kwargs
    ) -> Ax:
        """Plots each of simulation's sources on plane."""
        for _, source in self.sources.items():
            if source.intersects_plane(x=x, y=y, z=z):
                ax = source.plot(ax=ax, x=x, y=y, z=z, **kwargs)
        ax = self.set_plot_bounds(ax=ax, x=x, y=y, z=z)
        return ax

    @add_ax_if_none
    def plot_monitors(
        self, x: float = None, y: float = None, z: float = None, ax: Ax = None, **kwargs
    ) -> Ax:
        """Plots each of simulation's monitors on plane."""
        for _, monitor in self.monitors.items():
            if monitor.intersects_plane(x=x, y=y, z=z):
                ax = monitor.plot(ax=ax, x=x, y=y, z=z, **kwargs)
        ax = self.set_plot_bounds(ax=ax, x=x, y=y, z=z)
        return ax

    @add_ax_if_none
    def plot_symmetries(
        self, x: float = None, y: float = None, z: float = None, ax: Ax = None, **kwargs
    ) -> Ax:
        """plots each of the non-zero symmetries"""
        for sym_axis, sym_value in enumerate(self.symmetry):
            if sym_value == 0:
                continue
            sym_size = [inf, inf, inf]
            sym_size[sym_axis] = inf / 2
            sym_center = list(self.center)
            sym_center[sym_axis] += sym_size[sym_axis] / 2
            sym_box = Box(center=sym_center, size=sym_size)
            if sym_box.intersects_plane(x=x, y=y, z=z):
                new_kwargs = SymParams(sym_value=sym_value).update_params(**kwargs)
                ax = sym_box.plot(ax=ax, x=x, y=y, z=z, **new_kwargs)
        ax = self.set_plot_bounds(ax=ax, x=x, y=y, z=z)
        ax = self.set_plot_bounds(ax=ax, x=x, y=y, z=z)
        return ax

    @property
    def pml_thicknesses(
        self,
    ) -> List[Tuple[float, float]]:
        """thicknesses (um) of PML in all three axis and directions (+, -)"""
        grid_sizes = self.grid.cell_sizes
        pml_thicknesses = []
        for pml_axis, pml_layer in enumerate(self.pml_layers):
            sizes_axis = grid_sizes.dict()["xyz"[pml_axis]]
            num_layers = pml_layer.num_layers
            pml_thicknesses.append((num_layers * sizes_axis[0], num_layers * sizes_axis[-1]))
        return pml_thicknesses

    @add_ax_if_none
    def plot_pml(
        self, x: float = None, y: float = None, z: float = None, ax: Ax = None, **kwargs
    ) -> Ax:
        """plots each of simulation's PML regions"""
        kwargs = PMLParams().update_params(**kwargs)
        pml_thicks = self.pml_thicknesses
        for pml_axis, pml_layer in enumerate(self.pml_layers):
            if pml_layer.num_layers == 0:
                continue
            for sign, pml_height in zip((-1, 1), pml_thicks[pml_axis]):
                pml_size = [inf, inf, inf]
                pml_size[pml_axis] = pml_height
                pml_center = list(self.center)
                pml_offset_center = (self.size[pml_axis] + pml_height) / 2.0
                pml_center[pml_axis] += sign * pml_offset_center
                pml_box = Box(center=pml_center, size=pml_size)
                if pml_box.intersects_plane(x=x, y=y, z=z):
                    ax = pml_box.plot(ax=ax, x=x, y=y, z=z, **kwargs)
        ax = self.set_plot_bounds(ax=ax, x=x, y=y, z=z)
        return ax

    def set_plot_bounds(self, ax: Ax, x: float = None, y: float = None, z: float = None) -> Ax:
        """sets the xy limits of the simulation, useful after plotting"""

        axis, _ = self._parse_xyz_kwargs(x=x, y=y, z=z)
        _, ((xmin, ymin), (xmax, ymax)) = self._pop_bounds(axis=axis)
        _, (pml_thick_x, pml_thick_y) = self.pop_axis(self.pml_thicknesses, axis=axis)

        ax.set_xlim(xmin - pml_thick_x[0], xmax + pml_thick_x[1])
        ax.set_ylim(ymin - pml_thick_y[0], ymax + pml_thick_y[1])
        return ax

    def _filter_plot_structures(
        self, x: float = None, y: float = None, z: float = None
    ) -> List[Tuple[Medium, Shapely]]:
        """Compute list of (medium, shapely) to plot on plane specified by {x,y,z}.
        Overlaps are removed or merged depending on medium.
        """

        shapes = []
        for struct in self.structures:

            # dont bother with geometries that dont intersect plane
            if not struct.geometry.intersects_plane(x=x, y=y, z=z):
                continue

            # get list of Shapely shapes that intersect at the plane
            shapes_plane = struct.geometry.intersections(x=x, y=y, z=z)

            # Append each of them and their medium information to the list of shapes
            for shape in shapes_plane:
                shapes.append((struct.medium, shape))

        # returned a merged list of mediums and shapes.
        return self._merge_shapes(shapes)

    @staticmethod
    def _merge_shapes(shapes: List[Tuple[Medium, Shapely]]) -> List[Tuple[Medium, Shapely]]:
        """Merge list of (Medium, Shapely) by intersection with same medium
        edit background shapes to remove volume by intersection.
        """
        background_shapes = []
        for medium, shape in shapes:

            # loop through background_shapes (note: all background are non-intersecting or merged)
            for index, (_medium, _shape) in enumerate(background_shapes):

                # if not intersetion, move onto next background shape
                if not shape & _shape:
                    continue

                # different medium, remove intersection from background shape
                if medium != _medium:
                    background_shapes[index] = (_medium, _shape - shape)

                # same medium, add background to this shape and mark background shape for removal
                else:
                    shape = shape | (_shape - shape)
                    background_shapes[index] = None

            # after doing this with all background shapes, add this shape to the background
            background_shapes.append((medium, shape))

            # remove any existing background shapes that have been marked as 'None'
            background_shapes = [b for b in background_shapes if b is not None]

        # filter out any remaining None or empty shapes (shapes with area completely removed)
        return [(medium, shape) for (medium, shape) in background_shapes if shape]

    @property
    def frequency_range(self) -> FreqBound:
        """range of frequencies spanning all sources' frequency dependence"""
        freq_min = min(source.frequency_range[0] for source in self.sources)
        freq_max = max(source.frequency_range[1] for source in self.sources)
        return (freq_min, freq_max)

    """ Discretization """

    @property
    def dt(self) -> float:
        """compute time step (distance)"""
        dl_mins = [np.min(sizes) for sizes in self.grid.cell_sizes]
        dl_sum_inv_sq = [1 / dl ** 2 for dl in dl_mins]
        dl_avg = 1 / np.sqrt(dl_sum_inv_sq)
        return self.courant * dl_avg / C_0

    @property
    def tmesh(self) -> Coords1D:
        """compute time steps"""
        dt = self.dt
        return np.arange(0.0, self.run_time + dt, dt)

    @property
    def grid(self) -> Grid:
        """:class:`Grid` interface to the spatial locations in Simulation"""
        cell_boundary_dict = {}
        for key, dl, center, size in zip("xyz", self.grid_size, self.center, self.size):
            num_cells = int(np.floor(size / dl))
            size_snapped = dl * num_cells
            if size_snapped != size:
                log.warning(f"dl = {dl} not commensurate with simulation size = {size}")
            bound_coords = center + np.linspace(-size_snapped / 2, size_snapped / 2, num_cells + 1)
            cell_boundary_dict[key] = bound_coords
        boundaries = Coords(**cell_boundary_dict)
        return Grid(boundaries=boundaries)

    # the old grid property
    # @property
    # def grid(self) -> Grid:
    #     """:class:`Grid` interface to the spatial locations in Simulation"""
    #     cell_boundary_dict = {}
    #     for key, grid_spec, center, size in zip("xyz", self.grid_specs, self.center, self.size):
    #         if isinstance(grid_spec, float):
    #             num_cells = int(np.floor(size / grid_spec))
    #             size_snapped = grid_spec * num_cells
    #             if size_snapped != size:
    #                log.warning(f"dl = {grid_spec} not commensurate with simulation size = {size}")
    #            bound_coords = center + np.linspace(-size_snapped / 2, size_snapped / 2, num_cells)
    #         else:
    #             dl = self.wvl_mat_min / grid_spec.pts_per_wvl
    #             num_cells = int(np.ceil(size / dl))
    #             bound_coords = center + np.linspace(-size / 2, size / 2, num_cells)
    #         cell_boundary_dict[key] = bound_coords
    #     boundaries = Coords(**cell_boundary_dict)
    #     return Grid(boundaries=boundaries)

    @property
    def wvl_mat_min(self) -> float:
        """minimum wavelength in the material"""
        freq_max = max(source.source_time.freq0 for source in self.sources)
        wvl_min = C_0 / min(freq_max)
        eps_max = max(abs(structure.medium.get_eps(freq_max)) for structure in self.structures)
        n_max, _ = eps_complex_to_nk(eps_max)
        return wvl_min / n_max

    def discretize(self, box: Box) -> Grid:
        """returns subgrid containing only cells that intersect with Box"""
        if not self.intersects(box):
            log.error(f"Box {box} is outside simulation, cannot discretize")

        pts_min, pts_max = box.bounds
        boundaries = self.grid.boundaries

        # stores coords for subgrid
        sub_cell_boundary_dict = {}

        # for each dimension
        for axis_label, pt_min, pt_max in zip("xyz", pts_min, pts_max):
            bound_coords = boundaries.dict()[axis_label]
            assert pt_min <= pt_max, "min point was greater than max point"

            # index of smallest coord greater than than pt_max
            inds_gt_pt_max = np.where(bound_coords > pt_max)[0]
            ind_max = len(bound_coords) - 1 if len(inds_gt_pt_max) == 0 else inds_gt_pt_max[0]

            # index of largest coord less than or equal to pt_min
            inds_leq_pt_min = np.where(bound_coords <= pt_min)[0]
            ind_min = 0 if len(inds_leq_pt_min) == 0 else inds_leq_pt_min[-1]

            # copy orginal bound coords into subgrid coords
            sub_cell_boundary_dict[axis_label] = bound_coords[ind_min : ind_max + 1]

        # construct sub grid
        sub_boundaries = Coords(**sub_cell_boundary_dict)
        return Grid(boundaries=sub_boundaries)

    def epsilon(self, box: Box, freq: float = None) -> Dict[str, xr.DataArray]:
        """get data of permittivity at volume specified by box and freq"""

        sub_grid = self.discretize(box)
        eps_background = self.medium.eps_model(freq)

        def make_eps_data(coords: Coords):
            """returns epsilon data on grid of points defined by coords"""
            xs, ys, zs = coords.x, coords.y, coords.z
            x, y, z = np.meshgrid(xs, ys, zs, indexing="ij")
            eps_array = eps_background * np.ones(x.shape, dtype=complex)
            for structure in self.structures:
                eps_structure = structure.medium.eps_model(freq)
                is_inside = structure.geometry.inside(x, y, z)
                eps_array[np.where(is_inside)] = eps_structure
            return xr.DataArray(eps_array, coords={"x": xs, "y": ys, "z": zs})

        # combine all data into dataset
        data_arrays = {
            "centers": make_eps_data(sub_grid.centers),
            "boundaries": make_eps_data(sub_grid.boundaries),
            "Ex": make_eps_data(sub_grid.yee.E.x),
            "Ey": make_eps_data(sub_grid.yee.E.y),
            "Ez": make_eps_data(sub_grid.yee.E.z),
            "Hx": make_eps_data(sub_grid.yee.H.x),
            "Hy": make_eps_data(sub_grid.yee.H.y),
            "Hz": make_eps_data(sub_grid.yee.H.z),
        }

        return data_arrays<|MERGE_RESOLUTION|>--- conflicted
+++ resolved
@@ -18,13 +18,8 @@
 from .monitor import MonitorType
 from .pml import PMLLayer
 from .viz import StructMediumParams, StructEpsParams, PMLParams, SymParams, add_ax_if_none
-<<<<<<< HEAD
 from ..constants import inf, C_0
-from ..log import log
-=======
-from ..constants import inf
-from ..log import SetupError
->>>>>>> de864273
+from ..log import log, SetupError
 
 # technically this is creating a circular import issue because it calls tidy3d/__init__.py
 # from .. import __version__ as version_number
@@ -105,30 +100,18 @@
 
         for position_index, structure in enumerate(self.structures):
             if not self.intersects(structure.geometry):
-<<<<<<< HEAD
-                log.error(f"Structure #{position_index} '{structure}' is outside simulation.")
-                assert False
-
-        for name, source in self.sources.items():
-            if not self.intersects(source):
-                log.error(f"Source '{name}' is completely outside simulation.")
-                assert False
-
-        for name, monitor in self.monitors.items():
-            if not self.intersects(monitor):
-                log.error(f"Monitor '{name}' is completely outside simulation.")
-                assert False
-=======
                 raise SetupError(
                     f"Structure '{structure}' "
                     f"(at `structures[{position_index}]`) is outside simulation"
                 )
-
-        for geo_obj_dict in (self.sources, self.monitors):
-            for name, geo_obj in geo_obj_dict.items():
-                if not self.intersects(geo_obj):
-                    raise SetupError(f"object '{name}' is completely outside simulation")
->>>>>>> de864273
+              
+        for name, source in self.sources.items():
+            if not self.intersects(source):
+                raise SetupError(f"Source '{name}' is completely outside simulation.")
+
+        for name, monitor in self.monitors.items():
+            if not self.intersects(monitor):
+                raise SetupError(f"Monitor '{name}' is completely outside simulation.")
 
     """ Accounting """
 
