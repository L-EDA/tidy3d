--- conflicted
+++ resolved
@@ -14,11 +14,6 @@
 from matplotlib.axes import Axes
 from shapely.geometry.base import BaseGeometry
 from ..exceptions import ValidationError
-<<<<<<< HEAD
-
-""" Numpy Arrays """
-=======
->>>>>>> f097761f
 
 # type tag default name
 TYPE_TAG_STR = "type"
