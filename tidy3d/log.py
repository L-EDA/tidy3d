--- conflicted
+++ resolved
@@ -63,12 +63,6 @@
     def __init__(self):
         self.handlers = {}
 
-<<<<<<< HEAD
-    def _log(self, level: int, level_name: str, message: str) -> None:
-        """Distribute log messages to all handlers"""
-        for handler in self.handlers.values():
-            handler.handle(level, level_name, message)
-=======
     def _log(self, level: int, level_name: str, message: str, *args) -> None:
         """Distribute log messages to all handlers"""
         if len(args) > 0:
@@ -81,7 +75,6 @@
             composed_message = str(message)
         for handler in self.handlers.values():
             handler.handle(level, level_name, composed_message)
->>>>>>> f097761f
 
     def log(self, level: LogValue, message: str, *args) -> None:
         """Log (message) % (args) with given level"""
@@ -90,29 +83,6 @@
             level = _get_level_int(level)
         else:
             level_name = _level_name.get(level, "unknown")
-<<<<<<< HEAD
-        self._log(level, level_name, message % args)
-
-    def debug(self, message: str, *args) -> None:
-        """Log (message) % (args) at debug level"""
-        self._log(_level_value["DEBUG"], "DEBUG", message % args)
-
-    def info(self, message: str, *args) -> None:
-        """Log (message) % (args) at info level"""
-        self._log(_level_value["INFO"], "INFO", message % args)
-
-    def warning(self, message: str, *args) -> None:
-        """Log (message) % (args) at warning level"""
-        self._log(_level_value["WARNING"], "WARNING", message % args)
-
-    def error(self, message: str, *args) -> None:
-        """Log (message) % (args) at error level"""
-        self._log(_level_value["ERROR"], "ERROR", message % args)
-
-    def critical(self, message: str, *args) -> None:
-        """Log (message) % (args) at critical level"""
-        self._log(_level_value["CRITICAL"], "CRITICAL", message % args)
-=======
         self._log(level, level_name, message, *args)
 
     def debug(self, message: str, *args) -> None:
@@ -134,7 +104,6 @@
     def critical(self, message: str, *args) -> None:
         """Log (message) % (args) at critical level"""
         self._log(_level_value["CRITICAL"], "CRITICAL", message, *args)
->>>>>>> f097761f
 
 
 # Initialize Tidy3d's logger
