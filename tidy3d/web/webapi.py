--- conflicted
+++ resolved
@@ -4,15 +4,11 @@
 import time
 from datetime import datetime, timedelta
 from typing import List, Dict, Callable
-<<<<<<< HEAD
-from requests import HTTPError
-=======
 from functools import wraps
 
 from requests import HTTPError
 from requests.exceptions import ConnectionError as ConnErr
 from urllib3.exceptions import NewConnectionError
->>>>>>> 23b23d6d
 
 import pytz
 from rich.console import Console
@@ -734,10 +730,7 @@
     return flex_unit
 
 
-<<<<<<< HEAD
-=======
-@wait_for_connection
->>>>>>> 23b23d6d
+@wait_for_connection
 def test() -> None:
     """Confirm whether Tidy3D authentication is configured. Raises exception if not."""
     try:
